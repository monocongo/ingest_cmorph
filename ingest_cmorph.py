--- conflicted
+++ resolved
@@ -1,533 +1,442 @@
-import argparse
-import bz2
-import calendar
-from datetime import datetime
-# import ftplib
-import gzip
-import logging
-import netCDF4
-import numpy as np
-import os
-import shutil
-import urllib.error
-import urllib.request
-import warnings
-
-#-----------------------------------------------------------------------------------------------------------------------
-# set up a basic, global _logger which will write to the console as standard error
-logging.basicConfig(level=logging.INFO,
-                    format='%(asctime)s %(levelname)s %(message)s',
-                    datefmt='%Y-%m-%d  %H:%M:%S')
-_logger = logging.getLogger(__name__)
-
-#-----------------------------------------------------------------------------------------------------------------------
-# ignore warnings
-warnings.simplefilter('ignore', Warning)
-
-#-----------------------------------------------------------------------------------------------------------------------
-# days of each calendar month, for non-leap and leap years
-_MONTH_DAYS_NONLEAP = [31, 28, 31, 30, 31, 30, 31, 31, 30, 31, 30, 31]
-_MONTH_DAYS_LEAP = [31, 29, 31, 30, 31, 30, 31, 31, 30, 31, 30, 31]
-
-#-----------------------------------------------------------------------------------------------------------------------
-def _read_daily_cmorph_to_monthly_sum(cmorph_files,
-                                      data_desc,
-                                      data_year,
-                                      data_month):
-    
-    # for each file in the data directory read the data and add to the cumulative
-    summed_data = np.zeros((data_desc['xdef_count'] * data_desc['ydef_count'], ))
-    for cmorph_file in cmorph_files:
-        
-        # read the year and month from the file name, make sure they all match
-        file_year = int(cmorph_file[-8:-4])
-        file_month = int(cmorph_file[-4:-2])
-        if file_year != data_year:
-            continue
-        elif file_month != data_month:
-            continue
-
-<<<<<<< HEAD
-        # read the daily binary data from file, byte swap if not little endian, and mask the missing/fill values
-        data = np.fromfile(cmorph_file, 'f')
-        if not data_desc['little_endian']:
-            data = data.byteswap()
-            
-        # replace missing values with zeros, so when we sum with previous values 
-        # we're not adding anything to the sum where we actually have missing data
-        data[data == data_desc['undef']] = 0.0
-=======
-        # read the daily binary data from file, and byte swap if not little endian
-        data = np.fromfile(os.sep.join((cmorph_dir, cmorph_file)), 'f')
-        if not data_desc['little_endian']:
-            data = data.byteswap()
-            
-        # convert missing values to zero, then if missing it's not actually added when we do the summation
-        if data_desc['undef'] < 0:     # we assume the missing value is -999.0 or something like that (negative), check here
-            data[data < 0] = 0.0
->>>>>>> 733e9c27
-        
-        # add to the summation array
-        summed_data += data
-
-    return summed_data
-
-#-----------------------------------------------------------------------------------------------------------------------
-def _get_years():
-    
-    return list(range(1998, 2018))  # we know this, but not portable/reusable
-
-#FIXME use the below once we work out the proxy issue on Windows
-#
-#     # read the listing of directories from the list of raw data years, these should all be 4-digit years
-#     f = ftplib.FTP()
-#     f.connect('ftp://filsrv.cicsnc.org')
-#     f.login('anonymous')
-#     f.cwd('olivier/data_CMORPH_NIDIS/02_RAW')
-#     ls = f.mlsd()
-#     f.close()
-# 
-#     years = []
-#     for items in ls:
-#         if item['type'] == 'dir':
-#             year = item['name']
-#             if year.isdigit() and len(year) == 4 and int(year) > 1900:
-#                 years.append(year)
-#             
-#     return years
-
-#-----------------------------------------------------------------------------------------------------------------------
-def _download_data_descriptor(work_dir):
-    
-    file_url = "ftp://filsrv.cicsnc.org/olivier/data_CMORPH_NIDIS/03_PGMS/CMORPH_V1.0_RAW_0.25deg-DLY_00Z.ctl"
-    data_descriptor_file = work_dir + '/cmorph_data_descriptor.txt'
-    urllib.request.urlretrieve(file_url, data_descriptor_file)
-    return data_descriptor_file
-    
-#-----------------------------------------------------------------------------------------------------------------------
-def _download_daily_files(destination_dir,
-                          year, 
-                          month,
-<<<<<<< HEAD
-                          raw=True):
-=======
-                          obs_type='raw'):
->>>>>>> 733e9c27
-    """
-    Downloads the daily files corresponding to a specific month.
-    
-    :param destination_dir: location where downloaded files will reside
-    :param year:
-    :param month: 1 == January, ..., 12 == December
-    :param raw: True: ingest raw data files, False: ingest the gauge adjusted data files
-    :return: list of the downloaded files (full paths)
-    """
-
-    # determine which set of days per month we'll use based on if leap year or not    
-    if calendar.isleap(year):
-        days_in_month = _MONTH_DAYS_LEAP
-    else:
-        days_in_month = _MONTH_DAYS_NONLEAP
-        
-    # the base URL we'll append to in order to get the individual file URLs
-    year_month = str(year) + str(month).zfill(2)
-<<<<<<< HEAD
-    if raw:
-        url_base = 'ftp://filsrv.cicsnc.org/olivier/data_CMORPH_NIDIS/02_RAW/' + str(year) + '/' + year_month
-        filename_base = 'CMORPH_V1.0_RAW_0.25deg-DLY_00Z_'
-    else:
-        url_base = 'ftp://filsrv.cicsnc.org/olivier/data_CMORPH_NIDIS/01_GAUGE_ADJUSTED/' + str(year) + '/' + year_month
-        filename_base = 'CMORPH_V1.0_ADJ_0.25deg-DLY_00Z_'
-
-=======
-    url_base = 'ftp://filsrv.cicsnc.org/olivier/data_CMORPH_NIDIS/'
-    if obs_type == 'raw':
-        url_base += '02_RAW/' + str(year) + '/' + year_month
-    else:
-        url_base += '01_GAUGE_ADJUSTED/' + str(year) + '/' + year_month
-        
->>>>>>> 733e9c27
-    # list of files we'll return
-    files = []
-    
-    for day in range(days_in_month[month - 1]):
-        
-        # build the file name, URL, and local file name
-<<<<<<< HEAD
-        filename_unzipped = filename_base + year_month + str(day + 1).zfill(2)
-        zip_extension = '.gz'
-        if not raw or year >= 2004:   # after 2003 the RAW data uses bz2, all gauge adjusted files use bz2
-            zip_extension = '.bz2'
-=======
-        year_month_day = year_month + str(day + 1).zfill(2)
-        if obs_type == 'raw':
-            filename_unzipped = 'CMORPH_V1.0_RAW_0.25deg-DLY_00Z_' + year_month_day
-        else:   # guage adjusted
-            filename_unzipped = 'CMORPH_V1.0_ADJ_0.25deg-DLY_00Z_' + year_month_day
-        zip_extension = '.bz2'
-        if obs_type == 'raw' and year < 2004:   # the raw files use GZIP through 2003
-            zip_extension = '.gz'
->>>>>>> 733e9c27
-        filename_zipped = filename_unzipped + zip_extension
-        
-        file_url  = url_base + '/' + filename_zipped
-        local_filename_zipped = destination_dir + '/' + filename_zipped
-        local_filename_unzipped = destination_dir + '/' + filename_unzipped
-        
-        _logger.info('Downloading %s', file_url)
-        
-<<<<<<< HEAD
-        try:
-            # download the zipped file
-            urllib.request.urlretrieve(file_url, local_filename_zipped)
-    
-            # decompress the zipped file
-            if not raw or year >= 2004:
-                # use BZ2 decompression for all gauge adjusted files and RAW files after 2003
-                with bz2.open(local_filename_zipped, 'r') as f_in, open(local_filename_unzipped, 'wb') as f_out:
-                    shutil.copyfileobj(f_in, f_out)
-            else:
-                # use BZ2 decompression for files before 2004
-                with gzip.open(local_filename_zipped, 'r') as f_in, open(local_filename_unzipped, 'wb') as f_out:
-                    shutil.copyfileobj(f_in, f_out)
-      
-            # append to our list of data files
-            files.append(local_filename_unzipped)
-            
-            # clean up the downloaded zip file
-            os.remove(local_filename_zipped)
-=======
-        # download the zipped file
-        urllib.request.urlretrieve(file_url, local_filename_zipped)
-
-        # decompress the zipped file
-        if (year >= 2004) or (obs_type == 'adjusted'):
-            # use BZ2 decompression for files after 2003
-            with bz2.open(local_filename_zipped, 'r') as f_in, open(local_filename_unzipped, 'wb') as f_out:
-                shutil.copyfileobj(f_in, f_out)
-        else:
-            # use GZIP decompression for files before 2004
-            with gzip.open(local_filename_zipped, 'r') as f_in, open(local_filename_unzipped, 'wb') as f_out:
-                shutil.copyfileobj(f_in, f_out)
-  
-        # append to our list of data files
-        files.append(local_filename_unzipped)
->>>>>>> 733e9c27
-        
-        except urllib.error.URLError:
-        
-            # download failed, move to next
-            continue
-
-    return files
-
-#-----------------------------------------------------------------------------------------------------------------------
-def _compute_days(initial_year,
-                  total_months,
-                  initial_month=1,
-                  units_start_year=1800):
-    '''
-    Computes the "number of days" equivalent for regular, incremental monthly time steps given an initial year/month.
-    Useful when using "days since <start_date>" as time units within a NetCDF dataset.
-    
-    :param initial_year: the initial year from which the day values should start, i.e. the first value in the output
-                        array will correspond to the number of days between January of this initial year since January 
-                        of the units start year
-    :param total_months: the total number of monthly increments (time steps measured in days) to be computed
-    :param initial_month: the month within the initial year from which the day values should start, with 1: January, 2: February, etc.
-    :param units_start_year: the start year from which the monthly increments are computed, with time steps measured
-                             in days since January of this starting year 
-    :return: an array of time step increments, measured in days since midnight of January 1st of the units start year
-    :rtype: ndarray of ints 
-    '''
-
-    # compute an offset from which the day values should begin 
-    start_date = datetime(units_start_year, 1, 1)
-
-    # initialize the list of day values we'll build
-    days = np.empty(total_months, dtype=int)
-    
-    # loop over all time steps (months)
-    for i in range(total_months):
-        
-        years = int((i + initial_month - 1) / 12)   # the number of years since the initial year 
-        months = int((i + initial_month - 1) % 12)  # the number of months since January
-        
-        # cook up a datetime object for the current time step (month)
-        current_date = datetime(initial_year + years, 1 + months, 1)
-        
-        # get the number of days since the initial date
-        days[i] = (current_date - start_date).days
-    
-    return days
-
-#-----------------------------------------------------------------------------------------------------------------------
-<<<<<<< HEAD
-def _init_netcdf(netcdf_file,
-                 work_dir):
-=======
-def ingest_cmorph_to_netcdf_full(cmorph_dir,
-                                 netcdf_file,
-                                 data_descriptor_file_name='CMORPH_V1.0_RAW_0.25deg-DLY_00Z.ctl',
-                                 obs_type='raw',
-                                 download_files=False,
-                                 remove_files=False):
->>>>>>> 733e9c27
-    """
-    Initializes the NetCDF that will be written by the ASCII to NetCDF ingest process.
-    
-    :param netcdf_file: output NetCDF we're initializing
-    :param work_dir: directory where files file name of the data descriptor file in CMORPH directory
-    """
-    
-    # read data description info
-    data_desc = _read_description(work_dir)
-    
-    # get the years covered
-    years = _get_years()
-        
-    # create a corresponding NetCDF
-    with netCDF4.Dataset(netcdf_file, 'w') as output_dataset:
-        
-        # create the time, x, and y dimensions
-        output_dataset.createDimension('time', None)
-        output_dataset.createDimension('lon', data_desc['xdef_count'])
-        output_dataset.createDimension('lat', data_desc['ydef_count'])
-    
-        #TODO provide additional attributes for CF compliance, data discoverability, etc.
-        output_dataset.title = data_desc['title']
-        
-        # create the coordinate variables
-        time_variable = output_dataset.createVariable('time', 'i4', ('time',))
-        x_variable = output_dataset.createVariable('lon', 'f4', ('lon',))
-        y_variable = output_dataset.createVariable('lat', 'f4', ('lat',))
-        
-        # set the coordinate variables' attributes
-        data_desc['units_since_year'] = 1800
-        time_variable.units = 'days since %s-01-01 00:00:00' % data_desc['units_since_year']
-        x_variable.units = 'degrees_east'
-        y_variable.units = 'degrees_north'
-        
-        # generate longitude and latitude values, assign these to the NetCDF coordinate variables
-        lon_values = list(_frange(data_desc['xdef_start'], data_desc['xdef_start'] + (data_desc['xdef_count'] * data_desc['xdef_increment']), data_desc['xdef_increment']))
-        lat_values = list(_frange(data_desc['ydef_start'], data_desc['ydef_start'] + (data_desc['ydef_count'] * data_desc['ydef_increment']), data_desc['ydef_increment']))
-        x_variable[:] = np.array(lon_values, 'f4')
-        y_variable[:] = np.array(lat_values, 'f4')
-    
-        # read the variable data from the CMORPH file, mask and reshape accordingly, and then assign into the variable
-        data_variable = output_dataset.createVariable('prcp', 
-                                                      'f8', 
-                                                      ('time', 'lat', 'lon',), 
-                                                      fill_value=np.NaN)
-
-        # variable attributes
-        data_variable.units = 'mm'
-        data_variable.standard_name = 'precipitation'
-        data_variable.long_name = 'precipitation, monthly cumulative'
-        data_variable.description = data_desc['title']
-
-    return data_desc
-
-#-----------------------------------------------------------------------------------------------------------------------
-def ingest_cmorph_to_netcdf_full(work_dir,
-                                 netcdf_file,
-                                 raw=True):
-    """
-    Ingests CMORPH daily precipitation files into a full period of record file containing monthly cumulative precipitation.
-    
-    :param work_dir: work directory where downloaded CMORPH files will temporarily reside while being used for ingest
-    :param netcdf_file: output NetCDF
-    :param raw: if True then ingest from raw files, otherwise ingest from adjusted/corrected files 
-    """
-    
-    # create/initialize the NetCDF dataset, get back a data descriptor dictionary
-    data_desc = _init_netcdf(netcdf_file, work_dir)
-
-    with netCDF4.Dataset(netcdf_file, 'a') as output_dataset:
-    
-        # compute the time values 
-        total_years = 2017 - int(data_desc['start_date'].year) + 1   #FIXME replace this hard-coded value with an additional end_year entry in the data_desc
-        output_dataset.variables['time'][:] = _compute_days(data_desc['start_date'].year,
-                                                            total_years * 12,  
-                                                            initial_month=data_desc['start_date'].month,
-                                                            units_start_year=data_desc['units_since_year'])
-        
-        # get a handle to the precipitation variable, for convenience
-        data_variable = output_dataset.variables['prcp']
-        
-        # loop over each year/month, reading binary data from CMORPH files and adding into the NetCDF variable
-        for year in range(data_desc['start_date'].year, 2018):  # from start year through 2017, replace the value 2018 here with some other method of determining this value from the dataset itself
-            for month in range(1, 13):
-
-                # get the files for the month
-<<<<<<< HEAD
-                downloaded_files = _download_daily_files(work_dir, year, month, raw)
-=======
-                if download_files:
-                    downloaded_files = _download_daily_files(cmorph_dir, year, month, obs_type)
->>>>>>> 733e9c27
-                       
-                if len(downloaded_files) > 0:
-
-                    # read all the data for the month as a sum from the daily values, assign into the appropriate slice of the variable
-                    data = _read_daily_cmorph_to_monthly_sum(downloaded_files, data_desc, year, month)
-                    
-                    # assume values are in lat/lon orientation
-                    data = np.reshape(data, (1, data_desc['ydef_count'], data_desc['xdef_count']))
-    
-                    # get the time index, which is actually the month's count from the start of the period of record                
-                    time_index = ((year - data_desc['start_date'].year) * 12) + month - 1
-                    
-                    # assign into the appropriate slice for the monthly time step
-                    data_variable[time_index, :, :] = data
-            
-                    # clean up
-                    for file in downloaded_files:
-                        os.remove(file)
-                    
-#-----------------------------------------------------------------------------------------------------------------------
-def _frange(start, stop, step):
-    i = start
-    while i < stop:
-        yield i
-        i += step
-
-#-----------------------------------------------------------------------------------------------------------------------
-def _read_description(work_dir):
-    """
-    Reads a data descriptor file, example below:
-    
-        DSET ../0.25deg-DLY_00Z/%y4/%y4%m2/CMORPH_V1.0_RAW_0.25deg-DLY_00Z_%y4%m2%d2  
-        TITLE  CMORPH Version 1.0BETA Version, daily precip from 00Z-24Z 
-        OPTIONS template little_endian
-        UNDEF  -999.0
-        XDEF 1440 LINEAR    0.125  0.25
-        YDEF  480 LINEAR  -59.875  0.25
-        ZDEF   01 LEVELS 1
-        TDEF 99999 LINEAR  01jan1998 1dy 
-        VARS 1
-        cmorph   1   99 yyyyy CMORPH Version 1.o daily precipitation (mm)  
-        ENDVARS
-        
-    :param descriptor_file: ASCII file with data description information
-    :return: dictionary of data description keys/values
-    """
-    
-    descriptor_file = _download_data_descriptor(work_dir)
-    
-    data_dict = {}    
-    with open(descriptor_file, 'r') as fp:
-        for line in fp:
-            words = line.split()
-            if words[0] == 'UNDEF':
-                data_dict['undef'] = float(words[1])
-            elif words[0] == 'XDEF':
-                data_dict['xdef_count'] = int(words[1])
-                data_dict['xdef_start'] = float(words[3])
-                data_dict['xdef_increment'] = float(words[4])
-            elif words[0] == 'YDEF':
-                data_dict['ydef_count'] = int(words[1])
-                data_dict['ydef_start'] = float(words[3])
-                data_dict['ydef_increment'] = float(words[4])
-            elif words[0] == 'TDEF':
-                data_dict['start_date'] = datetime.strptime(words[3], '%d%b%Y')  # example: "01jan1998"
-            elif words[0] == 'OPTIONS':
-                if words[2] == 'big_endian':
-                    data_dict['little_endian'] = False
-                else:   # assume words[2] == 'little_endian'
-                    data_dict['little_endian'] = True
-            elif words[0] == 'cmorph':  # looking for a line like this: "cmorph   1   99 yyyyy CMORPH Version 1.o daily precipitation (mm)"
-                data_dict['variable_description'] = ' '.join(words[4:])
-            elif words[0] == 'TITLE':
-                data_dict['title'] = ' '.join(words[1:])
-
-    # clean up
-    os.remove(descriptor_file)
-
-    return data_dict
-
-#-----------------------------------------------------------------------------------------------------------------------
-if __name__ == '__main__':
-    """
-    This module is used to perform ingest of binary CMORPH datasets to NetCDF.
-
-    Example command line usage for reading all daily files for all months into a single NetCDF file with cumulative 
-    monthly precipitation for the full period of record (all months), with all files downloaded from FTP and removed 
-    once processing completes, for gauge adjusted data:
-    
-    $ python -u ingest_cmorph.py --cmorph_dir C:/home/data/cmorph/raw \
-                                 --out_file C:/home/data/cmorph_file.nc \
-                                 --adjusted
-                                 
-    """
-
-    try:
-
-        # log some timing info, used later for elapsed time
-        start_datetime = datetime.now()
-        _logger.info("Start time:    %s", start_datetime)
-
-        # parse the command line arguments
-        parser = argparse.ArgumentParser()
-        parser.add_argument("--work_dir", 
-                            help="Directory where CMORPH daily files will be downloaded before being ingested to NetCDF", 
-                            required=True)
-        parser.add_argument("--out_file", 
-                            help="NetCDF output file containing variables read from the input data", 
-                            required=True)
-<<<<<<< HEAD
-        feature_parser = parser.add_mutually_exclusive_group(required=False)
-        feature_parser.add_argument('--raw', 
-                                    dest='feature', 
-                                    action='store_true')
-        feature_parser.add_argument('--adjusted', 
-                                    dest='feature', 
-                                    action='store_false')
-        feature_parser.set_defaults(feature=True)
-=======
-        parser.add_argument("--download_files", 
-                            help="Download data from FTP, saving files in the CMORPH data directory specified by --cmorph_dir",
-                            type=bool,
-                            default=False, 
-                            required=False)
-        parser.add_argument("--remove_files", 
-                            help="Remove downloaded data files from the CMORPH data directory if specified by --download_files",
-                            type=bool,
-                            default=False, 
-                            required=False)
-        parser.add_argument("--obs_type", 
-                            help="Observation type, either raw or guage adjusted",
-                            choices=['raw', 'adjusted'], 
-                            default='raw',
-                            required=False)
->>>>>>> 733e9c27
-        args = parser.parse_args()
-
-        print('\nIngesting CMORPH precipitation dataset')
-        print('Result NetCDF:   %s' % args.out_file)
-        print('Work directory:  %s' % args.cmorph_dir)
-        print('\n\tDownloading files:   %s' % args.download_files)
-        print('\tRemoving files:      %s' % args.remove_files)
-        print('\tObservation type:    %s\n' % args.obs_type)
-        
-        # perform the ingest to NetCDF
-        ingest_cmorph_to_netcdf_full(args.work_dir,
-                                     args.out_file,
-<<<<<<< HEAD
-                                     raw=args.feature)
-
-=======
-                                     obs_type=args.obs_type,
-                                     download_files=args.download_files,
-                                     remove_files=args.remove_files)
->>>>>>> 733e9c27
-        # report on the elapsed time
-        end_datetime = datetime.now()
-        _logger.info("End time:      %s", end_datetime)
-        elapsed = end_datetime - start_datetime
-        _logger.info("Elapsed time:  %s", elapsed)
-
-    except Exception as ex:
-        _logger.exception('Failed to complete', exc_info=True)
-        raise
+import argparse
+import bz2
+import calendar
+from datetime import datetime
+# import ftplib
+import gzip
+import logging
+import netCDF4
+import numpy as np
+import os
+import shutil
+import urllib.error
+import urllib.request
+import warnings
+
+#-----------------------------------------------------------------------------------------------------------------------
+# set up a basic, global _logger which will write to the console as standard error
+logging.basicConfig(level=logging.INFO,
+                    format='%(asctime)s %(levelname)s %(message)s',
+                    datefmt='%Y-%m-%d  %H:%M:%S')
+_logger = logging.getLogger(__name__)
+
+#-----------------------------------------------------------------------------------------------------------------------
+# ignore warnings
+warnings.simplefilter('ignore', Warning)
+
+#-----------------------------------------------------------------------------------------------------------------------
+# days of each calendar month, for non-leap and leap years
+_MONTH_DAYS_NONLEAP = [31, 28, 31, 30, 31, 30, 31, 31, 30, 31, 30, 31]
+_MONTH_DAYS_LEAP = [31, 29, 31, 30, 31, 30, 31, 31, 30, 31, 30, 31]
+
+#-----------------------------------------------------------------------------------------------------------------------
+def _read_daily_cmorph_to_monthly_sum(cmorph_files,
+                                      data_desc,
+                                      data_year,
+                                      data_month):
+    
+    # for each file in the data directory read the data and add to the cumulative
+    summed_data = np.zeros((data_desc['xdef_count'] * data_desc['ydef_count'], ))
+    for cmorph_file in cmorph_files:
+        
+        # read the year and month from the file name, make sure they all match
+        file_year = int(cmorph_file[-8:-4])
+        file_month = int(cmorph_file[-4:-2])
+        if file_year != data_year:
+            continue
+        elif file_month != data_month:
+            continue
+
+        # read the daily binary data from file, byte swap if not little endian, and mask the missing/fill values
+        data = np.fromfile(cmorph_file, 'f')
+        if not data_desc['little_endian']:
+            data = data.byteswap()
+            
+        # replace missing values with zeros, so when we sum with previous values 
+        # we're not adding anything to the sum where we actually have missing data
+        data[data == data_desc['undef']] = 0.0
+        
+        # add to the summation array
+        summed_data += data
+
+    return summed_data
+
+#-----------------------------------------------------------------------------------------------------------------------
+def _get_years():
+    
+    return list(range(1998, 2018))  # we know this, but not portable/reusable
+
+#FIXME use the below once we work out the proxy issue on Windows
+#
+#     # read the listing of directories from the list of raw data years, these should all be 4-digit years
+#     f = ftplib.FTP()
+#     f.connect('ftp://filsrv.cicsnc.org')
+#     f.login('anonymous')
+#     f.cwd('olivier/data_CMORPH_NIDIS/02_RAW')
+#     ls = f.mlsd()
+#     f.close()
+# 
+#     years = []
+#     for items in ls:
+#         if item['type'] == 'dir':
+#             year = item['name']
+#             if year.isdigit() and len(year) == 4 and int(year) > 1900:
+#                 years.append(year)
+#             
+#     return years
+
+#-----------------------------------------------------------------------------------------------------------------------
+def _download_data_descriptor(work_dir):
+    
+    file_url = "ftp://filsrv.cicsnc.org/olivier/data_CMORPH_NIDIS/03_PGMS/CMORPH_V1.0_RAW_0.25deg-DLY_00Z.ctl"
+    data_descriptor_file = work_dir + '/cmorph_data_descriptor.txt'
+    urllib.request.urlretrieve(file_url, data_descriptor_file)
+    return data_descriptor_file
+    
+#-----------------------------------------------------------------------------------------------------------------------
+def _download_daily_files(destination_dir,
+                          year, 
+                          month,
+                          raw=True):
+    """
+    Downloads the daily files corresponding to a specific month.
+    
+    :param destination_dir: location where downloaded files will reside
+    :param year:
+    :param month: 1 == January, ..., 12 == December
+    :param raw: True: ingest raw data files, False: ingest the gauge adjusted data files
+    :return: list of the downloaded files (full paths)
+    """
+
+    # determine which set of days per month we'll use based on if leap year or not    
+    if calendar.isleap(year):
+        days_in_month = _MONTH_DAYS_LEAP
+    else:
+        days_in_month = _MONTH_DAYS_NONLEAP
+        
+    # the base URL we'll append to in order to get the individual file URLs
+    year_month = str(year) + str(month).zfill(2)
+    if raw:
+        url_base = 'ftp://filsrv.cicsnc.org/olivier/data_CMORPH_NIDIS/02_RAW/' + str(year) + '/' + year_month
+        filename_base = 'CMORPH_V1.0_RAW_0.25deg-DLY_00Z_'
+    else:
+        url_base = 'ftp://filsrv.cicsnc.org/olivier/data_CMORPH_NIDIS/01_GAUGE_ADJUSTED/' + str(year) + '/' + year_month
+        filename_base = 'CMORPH_V1.0_ADJ_0.25deg-DLY_00Z_'
+
+    # list of files we'll return
+    files = []
+    
+    for day in range(days_in_month[month - 1]):
+        
+        # build the file name, URL, and local file name
+        filename_unzipped = filename_base + year_month + str(day + 1).zfill(2)
+        zip_extension = '.gz'
+        if not raw or year >= 2004:   # after 2003 the RAW data uses bz2, all gauge adjusted files use bz2
+            zip_extension = '.bz2'
+        filename_zipped = filename_unzipped + zip_extension
+        
+        file_url  = url_base + '/' + filename_zipped
+        local_filename_zipped = destination_dir + '/' + filename_zipped
+        local_filename_unzipped = destination_dir + '/' + filename_unzipped
+        
+        _logger.info('Downloading %s', file_url)
+        
+        try:
+            # download the zipped file
+            urllib.request.urlretrieve(file_url, local_filename_zipped)
+    
+            # decompress the zipped file
+            if not raw or year >= 2004:
+                # use BZ2 decompression for all gauge adjusted files and RAW files after 2003
+                with bz2.open(local_filename_zipped, 'r') as f_in, open(local_filename_unzipped, 'wb') as f_out:
+                    shutil.copyfileobj(f_in, f_out)
+            else:
+                # use BZ2 decompression for files before 2004
+                with gzip.open(local_filename_zipped, 'r') as f_in, open(local_filename_unzipped, 'wb') as f_out:
+                    shutil.copyfileobj(f_in, f_out)
+      
+            # append to our list of data files
+            files.append(local_filename_unzipped)
+            
+            # clean up the downloaded zip file
+            os.remove(local_filename_zipped)
+        
+        except urllib.error.URLError:
+        
+            # download failed, move to next
+            continue
+
+    return files
+
+#-----------------------------------------------------------------------------------------------------------------------
+def _compute_days(initial_year,
+                  total_months,
+                  initial_month=1,
+                  units_start_year=1800):
+    '''
+    Computes the "number of days" equivalent for regular, incremental monthly time steps given an initial year/month.
+    Useful when using "days since <start_date>" as time units within a NetCDF dataset.
+    
+    :param initial_year: the initial year from which the day values should start, i.e. the first value in the output
+                        array will correspond to the number of days between January of this initial year since January 
+                        of the units start year
+    :param total_months: the total number of monthly increments (time steps measured in days) to be computed
+    :param initial_month: the month within the initial year from which the day values should start, with 1: January, 2: February, etc.
+    :param units_start_year: the start year from which the monthly increments are computed, with time steps measured
+                             in days since January of this starting year 
+    :return: an array of time step increments, measured in days since midnight of January 1st of the units start year
+    :rtype: ndarray of ints 
+    '''
+
+    # compute an offset from which the day values should begin 
+    start_date = datetime(units_start_year, 1, 1)
+
+    # initialize the list of day values we'll build
+    days = np.empty(total_months, dtype=int)
+    
+    # loop over all time steps (months)
+    for i in range(total_months):
+        
+        years = int((i + initial_month - 1) / 12)   # the number of years since the initial year 
+        months = int((i + initial_month - 1) % 12)  # the number of months since January
+        
+        # cook up a datetime object for the current time step (month)
+        current_date = datetime(initial_year + years, 1 + months, 1)
+        
+        # get the number of days since the initial date
+        days[i] = (current_date - start_date).days
+    
+    return days
+
+#-----------------------------------------------------------------------------------------------------------------------
+def _init_netcdf(netcdf_file,
+                 work_dir):
+    """
+    Initializes the NetCDF that will be written by the ASCII to NetCDF ingest process.
+    
+    :param netcdf_file: output NetCDF we're initializing
+    :param work_dir: directory where files file name of the data descriptor file in CMORPH directory
+    """
+    
+    # read data description info
+    data_desc = _read_description(work_dir)
+    
+    # get the years covered
+    years = _get_years()
+        
+    # create a corresponding NetCDF
+    with netCDF4.Dataset(netcdf_file, 'w') as output_dataset:
+        
+        # create the time, x, and y dimensions
+        output_dataset.createDimension('time', None)
+        output_dataset.createDimension('lon', data_desc['xdef_count'])
+        output_dataset.createDimension('lat', data_desc['ydef_count'])
+    
+        #TODO provide additional attributes for CF compliance, data discoverability, etc.
+        output_dataset.title = data_desc['title']
+        
+        # create the coordinate variables
+        time_variable = output_dataset.createVariable('time', 'i4', ('time',))
+        x_variable = output_dataset.createVariable('lon', 'f4', ('lon',))
+        y_variable = output_dataset.createVariable('lat', 'f4', ('lat',))
+        
+        # set the coordinate variables' attributes
+        data_desc['units_since_year'] = 1800
+        time_variable.units = 'days since %s-01-01 00:00:00' % data_desc['units_since_year']
+        x_variable.units = 'degrees_east'
+        y_variable.units = 'degrees_north'
+        
+        # generate longitude and latitude values, assign these to the NetCDF coordinate variables
+        lon_values = list(_frange(data_desc['xdef_start'], data_desc['xdef_start'] + (data_desc['xdef_count'] * data_desc['xdef_increment']), data_desc['xdef_increment']))
+        lat_values = list(_frange(data_desc['ydef_start'], data_desc['ydef_start'] + (data_desc['ydef_count'] * data_desc['ydef_increment']), data_desc['ydef_increment']))
+        x_variable[:] = np.array(lon_values, 'f4')
+        y_variable[:] = np.array(lat_values, 'f4')
+    
+        # read the variable data from the CMORPH file, mask and reshape accordingly, and then assign into the variable
+        data_variable = output_dataset.createVariable('prcp', 
+                                                      'f8', 
+                                                      ('time', 'lat', 'lon',), 
+                                                      fill_value=np.NaN)
+
+        # variable attributes
+        data_variable.units = 'mm'
+        data_variable.standard_name = 'precipitation'
+        data_variable.long_name = 'precipitation, monthly cumulative'
+        data_variable.description = data_desc['title']
+
+    return data_desc
+
+#-----------------------------------------------------------------------------------------------------------------------
+def ingest_cmorph_to_netcdf_full(work_dir,
+                                 netcdf_file,
+                                 raw=True):
+    """
+    Ingests CMORPH daily precipitation files into a full period of record file containing monthly cumulative precipitation.
+    
+    :param work_dir: work directory where downloaded CMORPH files will temporarily reside while being used for ingest
+    :param netcdf_file: output NetCDF
+    :param raw: if True then ingest from raw files, otherwise ingest from adjusted/corrected files 
+    """
+    
+    # create/initialize the NetCDF dataset, get back a data descriptor dictionary
+    data_desc = _init_netcdf(netcdf_file, work_dir)
+
+    with netCDF4.Dataset(netcdf_file, 'a') as output_dataset:
+    
+        # compute the time values 
+        total_years = 2017 - int(data_desc['start_date'].year) + 1   #FIXME replace this hard-coded value with an additional end_year entry in the data_desc
+        output_dataset.variables['time'][:] = _compute_days(data_desc['start_date'].year,
+                                                            total_years * 12,  
+                                                            initial_month=data_desc['start_date'].month,
+                                                            units_start_year=data_desc['units_since_year'])
+        
+        # get a handle to the precipitation variable, for convenience
+        data_variable = output_dataset.variables['prcp']
+        
+        # loop over each year/month, reading binary data from CMORPH files and adding into the NetCDF variable
+        for year in range(data_desc['start_date'].year, 2018):  # from start year through 2017, replace the value 2018 here with some other method of determining this value from the dataset itself
+            for month in range(1, 13):
+
+                # get the files for the month
+                downloaded_files = _download_daily_files(work_dir, year, month, raw)
+                       
+                if len(downloaded_files) > 0:
+
+                    # read all the data for the month as a sum from the daily values, assign into the appropriate slice of the variable
+                    data = _read_daily_cmorph_to_monthly_sum(downloaded_files, data_desc, year, month)
+                    
+                    # assume values are in lat/lon orientation
+                    data = np.reshape(data, (1, data_desc['ydef_count'], data_desc['xdef_count']))
+    
+                    # get the time index, which is actually the month's count from the start of the period of record                
+                    time_index = ((year - data_desc['start_date'].year) * 12) + month - 1
+                    
+                    # assign into the appropriate slice for the monthly time step
+                    data_variable[time_index, :, :] = data
+            
+                    # clean up
+                    for file in downloaded_files:
+                        os.remove(file)
+                    
+#-----------------------------------------------------------------------------------------------------------------------
+def _frange(start, stop, step):
+    i = start
+    while i < stop:
+        yield i
+        i += step
+
+#-----------------------------------------------------------------------------------------------------------------------
+def _read_description(work_dir):
+    """
+    Reads a data descriptor file, example below:
+    
+        DSET ../0.25deg-DLY_00Z/%y4/%y4%m2/CMORPH_V1.0_RAW_0.25deg-DLY_00Z_%y4%m2%d2  
+        TITLE  CMORPH Version 1.0BETA Version, daily precip from 00Z-24Z 
+        OPTIONS template little_endian
+        UNDEF  -999.0
+        XDEF 1440 LINEAR    0.125  0.25
+        YDEF  480 LINEAR  -59.875  0.25
+        ZDEF   01 LEVELS 1
+        TDEF 99999 LINEAR  01jan1998 1dy 
+        VARS 1
+        cmorph   1   99 yyyyy CMORPH Version 1.o daily precipitation (mm)  
+        ENDVARS
+        
+    :param descriptor_file: ASCII file with data description information
+    :return: dictionary of data description keys/values
+    """
+    
+    descriptor_file = _download_data_descriptor(work_dir)
+    
+    data_dict = {}    
+    with open(descriptor_file, 'r') as fp:
+        for line in fp:
+            words = line.split()
+            if words[0] == 'UNDEF':
+                data_dict['undef'] = float(words[1])
+            elif words[0] == 'XDEF':
+                data_dict['xdef_count'] = int(words[1])
+                data_dict['xdef_start'] = float(words[3])
+                data_dict['xdef_increment'] = float(words[4])
+            elif words[0] == 'YDEF':
+                data_dict['ydef_count'] = int(words[1])
+                data_dict['ydef_start'] = float(words[3])
+                data_dict['ydef_increment'] = float(words[4])
+            elif words[0] == 'TDEF':
+                data_dict['start_date'] = datetime.strptime(words[3], '%d%b%Y')  # example: "01jan1998"
+            elif words[0] == 'OPTIONS':
+                if words[2] == 'big_endian':
+                    data_dict['little_endian'] = False
+                else:   # assume words[2] == 'little_endian'
+                    data_dict['little_endian'] = True
+            elif words[0] == 'cmorph':  # looking for a line like this: "cmorph   1   99 yyyyy CMORPH Version 1.o daily precipitation (mm)"
+                data_dict['variable_description'] = ' '.join(words[4:])
+            elif words[0] == 'TITLE':
+                data_dict['title'] = ' '.join(words[1:])
+
+    # clean up
+    os.remove(descriptor_file)
+
+    return data_dict
+
+#-----------------------------------------------------------------------------------------------------------------------
+if __name__ == '__main__':
+    """
+    This module is used to perform ingest of binary CMORPH datasets to NetCDF.
+
+    Example command line usage for reading all daily files for all months into a single NetCDF file with cumulative 
+    monthly precipitation for the full period of record (all months), with all files downloaded from FTP and removed 
+    once processing completes, for gauge adjusted data:
+    
+    $ python -u ingest_cmorph.py --cmorph_dir C:/home/data/cmorph/raw \
+                                 --out_file C:/home/data/cmorph_file.nc \
+                                 --adjusted
+                                 
+    """
+
+    try:
+
+        # log some timing info, used later for elapsed time
+        start_datetime = datetime.now()
+        _logger.info("Start time:    %s", start_datetime)
+
+        # parse the command line arguments
+        parser = argparse.ArgumentParser()
+        parser.add_argument("--work_dir", 
+                            help="Directory where CMORPH daily files will be downloaded before being ingested to NetCDF", 
+                            required=True)
+        parser.add_argument("--out_file", 
+                            help="NetCDF output file containing variables read from the input data", 
+                            required=True)
+        feature_parser = parser.add_mutually_exclusive_group(required=False)
+        feature_parser.add_argument('--raw', 
+                                    dest='feature', 
+                                    action='store_true')
+        feature_parser.add_argument('--adjusted', 
+                                    dest='feature', 
+                                    action='store_false')
+        feature_parser.set_defaults(feature=True)
+        args = parser.parse_args()
+
+        print('\nIngesting CMORPH precipitation dataset')
+        print('Result NetCDF:   %s' % args.out_file)
+        print('Work directory:  %s' % args.cmorph_dir)
+        print('\n\tDownloading files:   %s' % args.download_files)
+        print('\tRemoving files:      %s' % args.remove_files)
+        print('\tObservation type:    %s\n' % args.obs_type)
+        
+        # perform the ingest to NetCDF
+        ingest_cmorph_to_netcdf_full(args.work_dir,
+                                     args.out_file,
+                                     raw=args.feature)
+
+        # report on the elapsed time
+        end_datetime = datetime.now()
+        _logger.info("End time:      %s", end_datetime)
+        elapsed = end_datetime - start_datetime
+        _logger.info("Elapsed time:  %s", elapsed)
+
+    except Exception as ex:
+        _logger.exception('Failed to complete', exc_info=True)
+        raise
     